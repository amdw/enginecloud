#!/bin/bash
# Copyright 2022 Andrew Medworth
#
# Licensed under the Apache License, Version 2.0 (the "License");
# you may not use this file except in compliance with the License.
# You may obtain a copy of the License at
#
#      http://www.apache.org/licenses/LICENSE-2.0
#
# Unless required by applicable law or agreed to in writing, software
# distributed under the License is distributed on an "AS IS" BASIS,
# WITHOUT WARRANTIES OR CONDITIONS OF ANY KIND, either express or implied.
# See the License for the specific language governing permissions and
# limitations under the License.

set -e

if ! [[ -f stockfish/settings.sh ]]
then
	echo "Could not find settings file: make sure you are running from the root of the repo"
	echo "and have copied stockfish/settings_template.sh to stockfish/settings.sh and filled it in."
	exit 1
fi

source stockfish/settings.sh

if ! [[ -e $EC_HOME ]]; then mkdir $EC_HOME; fi

cat > ${EC_HOME}/run_stockfish.go <<EOF
package main

import (
	"log"
	"os"
	"os/exec"
)

func main() {
	cmd := exec.Command(
		"`which gcloud`", "compute", "ssh",
		"--zone", "${GCP_ZONE}",
		"${GCP_INSTANCE_NAME}", "--project", "${GCP_PROJECT}",
		\`--command="/tmp/stockfish/stockfish"\`,
		"--quiet")
	cmd.Stdin = os.Stdin
	cmd.Stdout = os.Stdout
	err := cmd.Run()
	if err != nil {
		if err, ok := err.(*exec.ExitError); ok {
			log.Printf("SSH command exited with status %d", err.ExitCode())
			os.Exit(err.ExitCode())
		}
		log.Fatalf("Non-exit error from command execution: %s", err)
	}
}
EOF
( cd $EC_HOME && go build run_stockfish.go ) && echo "Built $EC_HOME/run_stockfish"

gcloud compute instances create $GCP_INSTANCE_NAME \
    --project $GCP_PROJECT \
    --zone $GCP_ZONE \
    --machine-type $GCP_MACHINE_TYPE \
    --image-project $GCP_IMAGE_PROJECT \
    --image-family $GCP_IMAGE_FAMILY \
    --metadata=startup-script="sudo apt-get install -y wget unzip git && \
        wget https://stockfishchess.org/files/${STOCKFISH_VERSION}.zip -O /tmp/stockfish.zip && \
        unzip /tmp/stockfish.zip -d /tmp/stockfish && \
        chmod a+x /tmp/stockfish/${STOCKFISH_VERSION}/${STOCKFISH_BINARY} && \
        ln -s /tmp/stockfish/${STOCKFISH_VERSION}/${STOCKFISH_BINARY} /tmp/stockfish/stockfish && \
        chown ${SSH_USER}:${SSH_USER} -R /tmp/stockfish && \
<<<<<<< HEAD
		git clone https://github.com/amdw/enginecloud.git /home/${SSH_USER}/enginecloud && \
		chown ${SSH_USER}:${SSH_USER} -R /home/${SSH_USER}/enginecloud"
=======
        git clone https://github.com/amdw/enginecloud.git /home/${SSH_USER}/enginecloud && \
        chown ${SSH_USER}:${SSH_USER} -R /home/${SSH_USER}/enginecloud"
>>>>>>> e769c04f

echo "Virtual machine has been created and should now be consuming billable resources."<|MERGE_RESOLUTION|>--- conflicted
+++ resolved
@@ -68,12 +68,7 @@
         chmod a+x /tmp/stockfish/${STOCKFISH_VERSION}/${STOCKFISH_BINARY} && \
         ln -s /tmp/stockfish/${STOCKFISH_VERSION}/${STOCKFISH_BINARY} /tmp/stockfish/stockfish && \
         chown ${SSH_USER}:${SSH_USER} -R /tmp/stockfish && \
-<<<<<<< HEAD
-		git clone https://github.com/amdw/enginecloud.git /home/${SSH_USER}/enginecloud && \
-		chown ${SSH_USER}:${SSH_USER} -R /home/${SSH_USER}/enginecloud"
-=======
         git clone https://github.com/amdw/enginecloud.git /home/${SSH_USER}/enginecloud && \
         chown ${SSH_USER}:${SSH_USER} -R /home/${SSH_USER}/enginecloud"
->>>>>>> e769c04f
 
 echo "Virtual machine has been created and should now be consuming billable resources."